# Python
__pycache__/
*.py[cod]
*.pyd
*.egg-info/
.venv/
venv/
.env
*.log

# IDE / Editor / Workspace
.vscode/
.idea/
*.code-workspace

# OS files
.DS_Store
Thumbs.db

# Local data & artifacts
data/warehouse.duckdb
data/warehouse.duckdb.wal
data/parquet/
data/raw/
data/reports/
data/plots/
# (optional) ignore input data; comment out if you want to track it
# data/input/

# Keep placeholders within ignored data dirs
!data/**/.gitkeep

# Caches / test artifacts / notebooks
.coverage
.pytest_cache/
.ipynb_checkpoints/

# Local dependencies / downloads
downloads/

# Local DBs
data/*.db

<<<<<<< HEAD
# ---- Local artifacts ----
data/warehouse.duckdb
data/parquet/
data/reports/
__pycache__/
*.log

# Local backups
*.bak
serve.cmd
=======
# Data
/data/input/
/data/reports/
/data/parquet/
/data/*.duckdb
>>>>>>> 2743861c
<|MERGE_RESOLUTION|>--- conflicted
+++ resolved
@@ -41,21 +41,8 @@
 # Local DBs
 data/*.db
 
-<<<<<<< HEAD
-# ---- Local artifacts ----
-data/warehouse.duckdb
-data/parquet/
-data/reports/
-__pycache__/
-*.log
-
-# Local backups
-*.bak
-serve.cmd
-=======
 # Data
 /data/input/
 /data/reports/
 /data/parquet/
 /data/*.duckdb
->>>>>>> 2743861c
